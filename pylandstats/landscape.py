--- conflicted
+++ resolved
@@ -39,11 +39,9 @@
     #                          dtype=np.uint32)
     num_cols_adjacency = num_classes + 1
     horizontal_adjacency_arr = np.zeros(
-        num_cols_adjacency * num_cols_adjacency, dtype=np.uint32
-    )
-    vertical_adjacency_arr = np.zeros(
-        num_cols_adjacency * num_cols_adjacency, dtype=np.uint32
-    )
+        num_cols_adjacency * num_cols_adjacency, dtype=np.uint32)
+    vertical_adjacency_arr = np.zeros(num_cols_adjacency * num_cols_adjacency,
+                                      dtype=np.uint32)
     num_cols_pixel = padded_arr.shape[1]
     flat_arr = padded_arr.ravel()
     # steps_to_neighbours as argument to distinguish between vertical/
@@ -65,28 +63,24 @@
         # adjacency_arr[1, class_i, class_below] += 1
         for neighbour in horizontal_neighbours:
             # adjacency_arr[0, class_i, flat_arr[i + neighbour]] += 1
-            horizontal_adjacency_arr[
-                class_i + num_cols_adjacency * flat_arr[i + neighbour]
-            ] += 1
+            horizontal_adjacency_arr[class_i + num_cols_adjacency *
+                                     flat_arr[i + neighbour]] += 1
         for neighbour in vertical_neighbours:
             # adjacency_arr[1, class_i, flat_arr[i + neighbour]] += 1
-            vertical_adjacency_arr[
-                class_i + num_cols_adjacency * flat_arr[i + neighbour]
-            ] += 1
-
-    return np.stack((horizontal_adjacency_arr, vertical_adjacency_arr)).reshape(
-        (2, num_cols_adjacency, num_cols_adjacency)
-    )
+            vertical_adjacency_arr[class_i + num_cols_adjacency *
+                                   flat_arr[i + neighbour]] += 1
+
+    return np.stack(
+        (horizontal_adjacency_arr, vertical_adjacency_arr)).reshape(
+            (2, num_cols_adjacency, num_cols_adjacency))
 
 
 class Landscape:
     """Class representing a raster landscape upon which the landscape metrics
     will be computed
     """
-
-    def __init__(
-        self, landscape, res=None, nodata=None, transform=None, **kwargs
-    ):
+    def __init__(self, landscape, res=None, nodata=None, transform=None,
+                 **kwargs):
         """
         Parameters
         ----------
@@ -113,8 +107,7 @@
             landscape_arr = np.copy(landscape)
             if res is None:
                 raise ValueError(
-                    "If `landscape` is a `np.ndarray`, `res` must be provided"
-                )
+                    "If `landscape` is a `np.ndarray`, `res` must be provided")
             if nodata is None:
                 nodata = 0
         else:
@@ -135,9 +128,8 @@
         # cover rasters are often of integer dtypes. Therefore, we will
         # explicitly set the dtype of the landscape classes to ensure
         # consistency
-        classes = np.array(
-            sorted(np.unique(landscape_arr)), dtype=self.landscape_arr.dtype
-        )
+        classes = np.array(sorted(np.unique(landscape_arr)),
+                           dtype=self.landscape_arr.dtype)
         classes = classes[classes != nodata]
         classes = classes[~np.isnan(classes)]
         self.classes = classes
@@ -157,8 +149,7 @@
     ]  # 'contiguity_index', 'proximity'
 
     DISTR_METRICS = [
-        patch_metric + "_" + suffix
-        for patch_metric in PATCH_METRICS
+        patch_metric + "_" + suffix for patch_metric in PATCH_METRICS
         for suffix in ["mn", "am", "md", "ra", "sd", "cv"]
     ]
 
@@ -173,19 +164,15 @@
         "landscape_shape_index",
     ] + DISTR_METRICS
 
-    LANDSCAPE_METRICS = (
-        [
-            "total_area",
-            "number_of_patches",
-            "patch_density",
-            "largest_patch_index",
-            "total_edge",
-            "edge_density",
-            "landscape_shape_index",
-        ]
-        + DISTR_METRICS
-        + ["contagion", "shannon_diversity_index"]
-    )
+    LANDSCAPE_METRICS = ([
+        "total_area",
+        "number_of_patches",
+        "patch_density",
+        "largest_patch_index",
+        "total_edge",
+        "edge_density",
+        "landscape_shape_index",
+    ] + DISTR_METRICS + ["contagion", "shannon_diversity_index"])
 
     # compute methods
 
@@ -195,10 +182,8 @@
     # compute methods to obtain a scalar from an array
 
     def compute_arr_perimeter(self, arr):
-        return (
-            np.sum(arr[1:, :] != arr[:-1, :]) * self.cell_width
-            + np.sum(arr[:, 1:] != arr[:, :-1]) * self.cell_height
-        )
+        return (np.sum(arr[1:, :] != arr[:-1, :]) * self.cell_width +
+                np.sum(arr[:, 1:] != arr[:, :-1]) * self.cell_height)
 
     # compute methods to obtain patchwise scalars
 
@@ -225,7 +210,8 @@
         # ?
         # I suspect no, because each feature array is flattened, which does
         # not allow for the computation of the perimeter or other shape metrics
-        for i, patch_slice in enumerate(ndimage.find_objects(label_arr), start=1):
+        for i, patch_slice in enumerate(ndimage.find_objects(label_arr),
+                                        start=1):
             patch_arr = np.pad(
                 label_arr[patch_slice] == i,
                 pad_width=1,
@@ -248,8 +234,7 @@
             # going to be between pixels at their corresponding patch edge
             label_mask = label_arr != 0
             edges_mask = label_mask & ~ndimage.binary_erosion(
-                label_mask, KERNEL_MOORE
-            )
+                label_mask, KERNEL_MOORE)
             edges_arr = label_arr * edges_mask
 
             # get coordinates with non-zero values
@@ -314,9 +299,8 @@
                 enn[unique_label - 1] = min(mindist)
             # end KDTree
 
-            if np.isclose(
-                self.cell_width, self.cell_height, rtol=CELLLENGTH_RTOL
-            ):
+            if np.isclose(self.cell_width, self.cell_height,
+                          rtol=CELLLENGTH_RTOL):
                 enn *= self.cell_width
             else:
                 enn *= np.sqrt(self.cell_area)
@@ -355,11 +339,11 @@
             # we could also divide by `self.cell_height`
             perimeter_cells_ser = perimeter_ser / self.cell_width
             n = np.floor(np.sqrt(area_cells_ser))
-            m = area_cells_ser - n ** 2
+            m = area_cells_ser - n**2
             min_p = np.ones(len(area_cells_ser))
             min_p = np.where(np.isclose(m, 0), 4 * n, min_p)
             min_p = np.where(
-                (n ** 2 < area_cells_ser) & (area_cells_ser <= n * (n + 1)),
+                (n**2 < area_cells_ser) & (area_cells_ser <= n * (n + 1)),
                 4 * n + 2,
                 min_p,
             )
@@ -410,12 +394,10 @@
             return self._cached_patch_class_ser
         except AttributeError:
             self._cached_patch_class_ser = pd.Series(
-                np.concatenate(
-                    [
-                        np.full(self._num_patches_dict[class_val], class_val)
-                        for class_val in self.classes
-                    ]
-                ),
+                np.concatenate([
+                    np.full(self._num_patches_dict[class_val], class_val)
+                    for class_val in self.classes
+                ]),
                 name="class_val",
             )
 
@@ -427,12 +409,10 @@
             return self._cached_patch_area_ser
         except AttributeError:
             self._cached_patch_area_ser = pd.Series(
-                np.concatenate(
-                    [
-                        self.compute_patch_areas(self.class_label(class_val)[0])
-                        for class_val in self.classes
-                    ]
-                ),
+                np.concatenate([
+                    self.compute_patch_areas(self.class_label(class_val)[0])
+                    for class_val in self.classes
+                ]),
                 name="area",
             )
 
@@ -444,14 +424,11 @@
             return self._cached_patch_perimeter_ser
         except AttributeError:
             self._cached_patch_perimeter_ser = pd.Series(
-                np.concatenate(
-                    [
-                        self.compute_patch_perimeters(
-                            self.class_label(class_val)[0]
-                        )
-                        for class_val in self.classes
-                    ]
-                ),
+                np.concatenate([
+                    self.compute_patch_perimeters(
+                        self.class_label(class_val)[0])
+                    for class_val in self.classes
+                ]),
                 name="perimeter",
             )
 
@@ -463,14 +440,11 @@
             return self._cached_patch_euclidean_nearest_neighbor_ser
         except AttributeError:
             self._cached_patch_euclidean_nearest_neighbor_ser = pd.Series(
-                np.concatenate(
-                    [
-                        self.compute_patch_euclidean_nearest_neighbor(
-                            self.class_label(class_val)[0]
-                        )
-                        for class_val in self.classes
-                    ]
-                ),
+                np.concatenate([
+                    self.compute_patch_euclidean_nearest_neighbor(
+                        self.class_label(class_val)[0])
+                    for class_val in self.classes
+                ]),
                 name="euclidean_nearest_neighbor",
             )
 
@@ -488,7 +462,8 @@
             reclassified_arr = np.copy(self.landscape_arr)
             for i, class_val in enumerate(self.classes):
                 reclassified_arr[self.landscape_arr == class_val] = i
-                reclassified_arr[self.landscape_arr == self.nodata] = num_classes
+                reclassified_arr[self.landscape_arr ==
+                                 self.nodata] = num_classes
 
             # pad the reclassified array with the nodata value (i.e.,
             # `num_classes` see comment above). Set dtype to `np.uint32` to
@@ -502,9 +477,8 @@
             ).astype(np.uint32)
 
             # compute the adjacency array
-            adjacency_arr = compute_adjacency_arr(
-                padded_arr, num_classes
-            )  # .sum(axis=0)
+            adjacency_arr = compute_adjacency_arr(padded_arr,
+                                                  num_classes)  # .sum(axis=0)
 
             # put the adjacency array in the form of a pandas DataFrame
             adjacency_cols = np.concatenate([self.classes, [self.nodata]])
@@ -529,9 +503,8 @@
         if class_val is None:
             patch_area_ser = self._patch_area_ser
         else:
-            patch_area_ser = self._patch_area_ser[
-                self._patch_class_ser == class_val
-            ]
+            patch_area_ser = self._patch_area_ser[self._patch_class_ser ==
+                                                  class_val]
 
         # TODO: return a copy? even when `class_val` is set and thus
         # `patch_area_ser` is a slice: although we would not have alias
@@ -543,25 +516,21 @@
             patch_perimeter_ser = self._patch_perimeter_ser
         else:
             patch_perimeter_ser = self._patch_perimeter_ser[
-                self._patch_class_ser == class_val
-            ]
+                self._patch_class_ser == class_val]
 
         # TODO: return a copy? even when `class_val` is set and thus
         # `patch_perimeter_ser` is a slice: although we would not have alias
         # problems, we would get a `SettingWithCopyWarning` form `pandas`
         return patch_perimeter_ser
 
-    def _get_patch_euclidean_nearest_neighbor_ser(
-        self, class_val=None, copy=False
-    ):
+    def _get_patch_euclidean_nearest_neighbor_ser(self, class_val=None,
+                                                  copy=False):
         if class_val is None:
             patch_euclidean_nearest_neighbor_ser = (
-                self._patch_euclidean_nearest_neighbor_ser
-            )
+                self._patch_euclidean_nearest_neighbor_ser)
         else:
             patch_euclidean_nearest_neighbor_ser = self._patch_euclidean_nearest_neighbor_ser[
-                self._patch_class_ser == class_val
-            ]
+                self._patch_class_ser == class_val]
 
         # TODO: return a copy? even when `class_val` is set and thus
         # `patch_perimeter_ser` is a slice: although we would not have alias
@@ -571,15 +540,14 @@
     # metric distribution statistics
 
     def _metric_reduce(
-        self,
-        class_val,
-        patch_metric_method,
-        patch_metric_method_kwargs,
-        reduce_method,
+            self,
+            class_val,
+            patch_metric_method,
+            patch_metric_method_kwargs,
+            reduce_method,
     ):
-        patch_metrics = patch_metric_method(
-            class_val, **patch_metric_method_kwargs
-        )
+        patch_metrics = patch_metric_method(class_val,
+                                            **patch_metric_method_kwargs)
         if class_val is None:
             # ACHTUNG: dropping columns from a `pd.DataFrame` until leaving it
             # with only one column will still return a `pd.DataFrame`, so we
@@ -588,16 +556,13 @@
 
         return reduce_method(patch_metrics)
 
-    def _metric_mn(
-        self, class_val, patch_metric_method, patch_metric_method_kwargs={}
-    ):
-        return self._metric_reduce(
-            class_val, patch_metric_method, patch_metric_method_kwargs, np.mean
-        )
-
-    def _metric_am(
-        self, class_val, patch_metric_method, patch_metric_method_kwargs={}
-    ):
+    def _metric_mn(self, class_val, patch_metric_method,
+                   patch_metric_method_kwargs={}):
+        return self._metric_reduce(class_val, patch_metric_method,
+                                   patch_metric_method_kwargs, np.mean)
+
+    def _metric_am(self, class_val, patch_metric_method,
+                   patch_metric_method_kwargs={}):
         # `area` can be `pd.Series` or `pd.DataFrame`
         area = self.area(class_val)
 
@@ -611,16 +576,13 @@
             partial(np.average, weights=area),
         )
 
-    def _metric_md(
-        self, class_val, patch_metric_method, patch_metric_method_kwargs={}
-    ):
-        return self._metric_reduce(
-            class_val, patch_metric_method, patch_metric_method_kwargs, np.median
-        )
-
-    def _metric_ra(
-        self, class_val, patch_metric_method, patch_metric_method_kwargs={}
-    ):
+    def _metric_md(self, class_val, patch_metric_method,
+                   patch_metric_method_kwargs={}):
+        return self._metric_reduce(class_val, patch_metric_method,
+                                   patch_metric_method_kwargs, np.median)
+
+    def _metric_ra(self, class_val, patch_metric_method,
+                   patch_metric_method_kwargs={}):
         return self._metric_reduce(
             class_val,
             patch_metric_method,
@@ -628,19 +590,17 @@
             lambda ser: ser.max() - ser.min(),
         )
 
-    def _metric_sd(
-        self, class_val, patch_metric_method, patch_metric_method_kwargs={}
-    ):
-        return self._metric_reduce(
-            class_val, patch_metric_method, patch_metric_method_kwargs, np.std
-        )
+    def _metric_sd(self, class_val, patch_metric_method,
+                   patch_metric_method_kwargs={}):
+        return self._metric_reduce(class_val, patch_metric_method,
+                                   patch_metric_method_kwargs, np.std)
 
     def _metric_cv(
-        self,
-        class_val,
-        patch_metric_method,
-        patch_metric_method_kwargs={},
-        percent=True,
+            self,
+            class_val,
+            patch_metric_method,
+            patch_metric_method_kwargs={},
+            percent=True,
     ):
         metric_cv = self._metric_reduce(
             class_val,
@@ -694,9 +654,10 @@
             area_ser /= 10000
 
         if class_val is None:
-            return pd.DataFrame(
-                {"class_val": self._patch_class_ser, "area": area_ser}
-            )
+            return pd.DataFrame({
+                "class_val": self._patch_class_ser,
+                "area": area_ser
+            })
         else:
             return area_ser
 
@@ -725,9 +686,10 @@
         perimeter_ser = self._get_patch_perimeter_ser(class_val)
 
         if class_val is None:
-            return pd.DataFrame(
-                {"class_val": self._patch_class_ser, "perimeter": perimeter_ser}
-            )
+            return pd.DataFrame({
+                "class_val": self._patch_class_ser,
+                "perimeter": perimeter_ser
+            })
         else:
             return perimeter_ser
 
@@ -775,12 +737,12 @@
         perimeter_area_ratio_ser = perimeter_ser / area_ser
 
         if class_val is None:
-            return pd.DataFrame(
-                {
-                    "class_val": self._patch_class_ser,
-                    "perimeter_area_ratio": perimeter_area_ratio_ser,
-                }
-            )
+            return pd.DataFrame({
+                "class_val":
+                self._patch_class_ser,
+                "perimeter_area_ratio":
+                perimeter_area_ratio_ser,
+            })
         else:
             # ensure that the returned `pd.Series` has a name (so `seaborn`
             # plots can automatically label the axes)
@@ -817,12 +779,10 @@
         shape_index_ser = self.compute_shape_index(area_ser, perimeter_ser)
 
         if class_val is None:
-            return pd.DataFrame(
-                {
-                    "class_val": self._patch_class_ser,
-                    "shape_index": shape_index_ser,
-                }
-            )
+            return pd.DataFrame({
+                "class_val": self._patch_class_ser,
+                "shape_index": shape_index_ser,
+            })
         else:
             # ensure that the returned `pd.Series` has a name (so `seaborn`
             # plots can automatically label the axes)
@@ -856,17 +816,14 @@
         perimeter_ser = self._get_patch_perimeter_ser(class_val)
 
         # TODO: separate staticmethod?
-        fractal_dimension_ser = (
-            2 * np.log(0.25 * perimeter_ser) / np.log(area_ser)
-        )
+        fractal_dimension_ser = (2 * np.log(0.25 * perimeter_ser) /
+                                 np.log(area_ser))
 
         if class_val is None:
-            return pd.DataFrame(
-                {
-                    "class_val": self._patch_area_ser,
-                    "fractal_dimension": fractal_dimension_ser,
-                }
-            )
+            return pd.DataFrame({
+                "class_val": self._patch_area_ser,
+                "fractal_dimension": fractal_dimension_ser,
+            })
         else:
             # ensure that the returned `pd.Series` has a name (so `seaborn`
             # plots can automatically label the axes)
@@ -917,8 +874,7 @@
         """
 
         euclidean_nearest_neighbor_ser = self._get_patch_euclidean_nearest_neighbor_ser(
-            class_val
-        )
+            class_val)
 
         if class_val is None:
             for class_val in self.classes:
@@ -926,22 +882,23 @@
                 if num_patches < 2:
                     warnings.warn(
                         "Class {} has less than 2 patches. ".format(class_val)
-                        + "Euclidean-nearest-neighbor might contain nan values",
+                        +
+                        "Euclidean-nearest-neighbor might contain nan values",
                         RuntimeWarning,
                     )
 
-            return pd.DataFrame(
-                {
-                    "class_val": self._patch_class_ser,
-                    "euclidean_nearest_neighbor": euclidean_nearest_neighbor_ser,
-                }
-            )
+            return pd.DataFrame({
+                "class_val":
+                self._patch_class_ser,
+                "euclidean_nearest_neighbor":
+                euclidean_nearest_neighbor_ser,
+            })
         else:
             num_patches = self._num_patches_dict[class_val]
             if num_patches < 2:
                 warnings.warn(
-                    "Class {} has less than 2 patches. ".format(class_val)
-                    + "Euclidean-nearest-neighbor might contain nan values",
+                    "Class {} has less than 2 patches. ".format(class_val) +
+                    "Euclidean-nearest-neighbor might contain nan values",
                     RuntimeWarning,
                 )
 
@@ -1210,18 +1167,14 @@
                         pad_width=1,
                         mode="constant",
                         constant_values=self.nodata,
-                    )
-                )
+                    ))
             else:
-                if np.isclose(
-                    self.cell_width, self.cell_height, rtol=CELLLENGTH_RTOL
-                ):
+                if np.isclose(self.cell_width, self.cell_height,
+                              rtol=CELLLENGTH_RTOL):
                     adjacency_arr = np.triu(
-                        self._adjacency_df.groupby(level=1, sort=False)
-                        .sum()
-                        .drop(self.nodata)
-                        .drop(self.nodata, axis=1)
-                    )
+                        self._adjacency_df.groupby(
+                            level=1, sort=False).sum().drop(self.nodata).drop(
+                                self.nodata, axis=1))
                     np.fill_diagonal(adjacency_arr, 0)
                     total_edge = np.sum(adjacency_arr) * self.cell_width
                 else:
@@ -1231,10 +1184,8 @@
                         ("vertical", self.cell_height),
                     ]:
                         adjacency_arr = np.triu(
-                            self._adjacency_df.loc[direction]
-                            .drop(self.nodata)
-                            .drop(self.nodata, axis=1)
-                        )
+                            self._adjacency_df.loc[direction].drop(
+                                self.nodata).drop(self.nodata, axis=1))
                         # `np.fill_diagonal` acts inplace, however `np.triu`
                         # returns a copy so we do not need to worry about
                         # inadvently modfying `self._adjacency_df`
@@ -1247,17 +1198,13 @@
                 perimeter_ser = self._get_patch_perimeter_ser(class_val)
                 total_edge = np.sum(perimeter_ser)
             else:
-                if np.isclose(
-                    self.cell_width, self.cell_height, rtol=CELLLENGTH_RTOL
-                ):
-                    total_edge = (
-                        np.sum(
-                            self._adjacency_df.groupby(level=1, sort=False)
-                            .sum()
-                            .drop([class_val, self.nodata])[class_val]
-                        )
-                        * self.cell_width
-                    )
+                if np.isclose(self.cell_width, self.cell_height,
+                              rtol=CELLLENGTH_RTOL):
+                    total_edge = (np.sum(
+                        self._adjacency_df.groupby(
+                            level=1, sort=False).sum().drop(
+                                [class_val, self.nodata])[class_val]) *
+                                  self.cell_width)
                 else:
                     total_edge = 0
                     for direction, length in [
@@ -1265,17 +1212,13 @@
                         ("vertical", self.cell_height),
                     ]:
                         total_edge += (
-                            np.sum(
-                                self._adjacency_df.loc[direction].drop(
-                                    [class_val, self.nodata]
-                                )[class_val]
-                            )
-                            * length
-                        )
+                            np.sum(self._adjacency_df.loc[direction].drop(
+                                [class_val, self.nodata])[class_val]) * length)
 
         return total_edge
 
-    def edge_density(self, class_val=None, count_boundary=False, hectares=True):
+    def edge_density(self, class_val=None, count_boundary=False,
+                     hectares=True):
         """
         Measure of edge length per area unit, which facilitates comparison
         among landscapes of different sizes. If `class_val` is provided, the
@@ -1312,9 +1255,8 @@
         # TODO: we make an exception here of the "not reusing other metric's
         # methods within metric's methods" policy, since `total_edge` is a bit
         # puzzling to compute
-        numerator = self.total_edge(
-            class_val=class_val, count_boundary=count_boundary
-        )
+        numerator = self.total_edge(class_val=class_val,
+                                    count_boundary=count_boundary)
 
         if hectares:
             numerator *= 10000
@@ -1592,9 +1534,8 @@
         para_mn : float
         """
 
-        return self._metric_mn(
-            class_val, self.perimeter_area_ratio, {"hectares": hectares}
-        )
+        return self._metric_mn(class_val, self.perimeter_area_ratio,
+                               {"hectares": hectares})
 
     def perimeter_area_ratio_am(self, class_val=None, hectares=True):
         """
@@ -1616,9 +1557,8 @@
         para_am : float
         """
 
-        return self._metric_am(
-            class_val, self.perimeter_area_ratio, {"hectares": hectares}
-        )
+        return self._metric_am(class_val, self.perimeter_area_ratio,
+                               {"hectares": hectares})
 
     def perimeter_area_ratio_md(self, class_val=None, hectares=True):
         """
@@ -1640,9 +1580,8 @@
         para_md : float
         """
 
-        return self._metric_md(
-            class_val, self.perimeter_area_ratio, {"hectares": hectares}
-        )
+        return self._metric_md(class_val, self.perimeter_area_ratio,
+                               {"hectares": hectares})
 
     def perimeter_area_ratio_ra(self, class_val=None, hectares=True):
         """
@@ -1664,9 +1603,8 @@
         para_ra : float
         """
 
-        return self._metric_ra(
-            class_val, self.perimeter_area_ratio, {"hectares": hectares}
-        )
+        return self._metric_ra(class_val, self.perimeter_area_ratio,
+                               {"hectares": hectares})
 
     def perimeter_area_ratio_sd(self, class_val=None, hectares=True):
         """
@@ -1688,9 +1626,8 @@
         para_sd : float
         """
 
-        return self._metric_sd(
-            class_val, self.perimeter_area_ratio, {"hectares": hectares}
-        )
+        return self._metric_sd(class_val, self.perimeter_area_ratio,
+                               {"hectares": hectares})
 
     def perimeter_area_ratio_cv(self, class_val=None, percent=True):
         """
@@ -1712,9 +1649,8 @@
         para_cv : float
         """
 
-        return self._metric_cv(
-            class_val, self.perimeter_area_ratio, percent=percent
-        )
+        return self._metric_cv(class_val, self.perimeter_area_ratio,
+                               percent=percent)
 
     def shape_index_mn(self, class_val=None):
         """
@@ -1948,7 +1884,8 @@
         frac_cv : float
         """
 
-        return self._metric_cv(class_val, self.fractal_dimension, percent=percent)
+        return self._metric_cv(class_val, self.fractal_dimension,
+                               percent=percent)
 
     def continguity_index_mn(self, class_val=None):
         """
@@ -2288,9 +2225,8 @@
         enn_cv : float
         """
 
-        return self._metric_cv(
-            class_val, self.euclidean_nearest_neighbor, percent=percent
-        )
+        return self._metric_cv(class_val, self.euclidean_nearest_neighbor,
+                               percent=percent)
 
     # aggregation
 
@@ -2340,9 +2276,8 @@
         # arguments and then extract its first (and only element) in order to
         # return a scalar
         # TODO: use np.vectorize
-        return self.compute_shape_index(np.array([area]), np.array([perimeter]))[
-            0
-        ]
+        return self.compute_shape_index(np.array([area]),
+                                        np.array([perimeter]))[0]
 
     # contagion, interspersion
 
@@ -2472,9 +2407,8 @@
 
         shdi = 0
         for class_val in self.classes:
-            p_class = (
-                np.sum(self._get_patch_area_ser(class_val)) / self.landscape_area
-            )
+            p_class = (np.sum(self._get_patch_area_ser(class_val)) /
+                       self.landscape_area)
             shdi += p_class * np.log(p_class)
 
         return -shdi
@@ -2525,26 +2459,23 @@
                     metric_kws = {}
 
                 metrics_dfs.append(
-                    getattr(self, metric)(**metric_kws).drop("class_val", axis=1)
-                )
+                    getattr(self,
+                            metric)(**metric_kws).drop("class_val", axis=1))
 
         except AttributeError:
             raise ValueError("{metric} is not among {Landscape.PATCH_METRICS}")
         except TypeError:
             raise ValueError(
                 "{metric} cannot be computed at the patch level".format(
-                    metric=metric
-                )
-            )
+                    metric=metric))
 
         df = pd.concat(metrics_dfs, axis=1)  # [['class_val'] + patch_metrics]
         df.index.name = "patch_id"
 
         return df
 
-    def compute_class_metrics_df(
-        self, metrics=None, classes=None, metrics_kws={}
-    ):
+    def compute_class_metrics_df(self, metrics=None, classes=None,
+                                 metrics_kws={}):
         """
         Computes the class-level metrics
 
@@ -2585,10 +2516,8 @@
             for metric in metrics:
                 if metric in Landscape.PATCH_METRICS:
                     raise ValueError(
-                        "{metric} cannot be computed at the class level".format(
-                            metric=metric
-                        )
-                    )
+                        "{metric} cannot be computed at the class level".
+                        format(metric=metric))
 
         if classes is None:
             classes = self.classes
@@ -2605,26 +2534,19 @@
                     pd.Series(
                         {
                             class_val: getattr(self, metric)(
-                                class_val=class_val, **metric_kws
-                            )
+                                class_val=class_val, **metric_kws)
                             for class_val in classes
                         },
                         name=metric,
-                    )
-                )
+                    ))
 
         except AttributeError:
-            raise ValueError(
-                "{metric} is not among {metrics}".format(
-                    metric=metric, metrics=Landscape.CLASS_METRICS
-                )
-            )
+            raise ValueError("{metric} is not among {metrics}".format(
+                metric=metric, metrics=Landscape.CLASS_METRICS))
         except TypeError:
             raise ValueError(
                 "{metric} cannot be computed at the class level".format(
-                    metric=metric
-                )
-            )
+                    metric=metric))
 
         df = pd.concat(metrics_sers, axis=1)
         df.index.name = "class_val"
@@ -2670,23 +2592,17 @@
                 metrics_dict[metric] = getattr(self, metric)(**metric_kws)
 
         except AttributeError:
-            raise ValueError(
-                "{metric} is not among {metrics}".format(
-                    metric=metric, metrics=Landscape.LANDSCAPE_METRICS
-                )
-            )
+            raise ValueError("{metric} is not among {metrics}".format(
+                metric=metric, metrics=Landscape.LANDSCAPE_METRICS))
         except TypeError:
             raise ValueError(
                 "{metric} cannot be computed at the landscape level".format(
-                    metric=metric
-                )
-            )
+                    metric=metric))
 
         return pd.DataFrame(metrics_dict, index=[0])
 
-    def plot_landscape(
-        self, cmap=None, ax=None, legend=False, figsize=None, **show_kws
-    ):
+    def plot_landscape(self, cmap=None, ax=None, legend=False, figsize=None,
+                       **show_kws):
         """
         Plots the landscape with a categorical legend by means of
         `rasterio.plot.show`
@@ -2711,26 +2627,17 @@
         """
 
         if cmap is None:
-<<<<<<< HEAD
             cmap = plt.rcParams['image.cmap']
 
         if isinstance(cmap, str):
             cmap = plt.get_cmap(cmap)
-=======
-            cmap = plt.get_cmap("jet")
->>>>>>> 050029c8
 
         if ax is None:
             fig, ax = plt.subplots(figsize=figsize)
             ax.set_aspect("equal")
 
-        ax = plot.show(
-            self.landscape_arr,
-            ax=ax,
-            transform=self.transform,
-            cmap=cmap,
-            **show_kws
-        )
+        ax = plot.show(self.landscape_arr, ax=ax, transform=self.transform,
+                       cmap=cmap, **show_kws)
 
         if legend:
             im = ax.get_images()[0]
