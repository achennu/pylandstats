--- conflicted
+++ resolved
@@ -1,24 +1,19 @@
 # coding=utf-8
 
+import platform
+import sys
 from io import open  # compatible encoding parameter
-import sys
 from pathlib import Path
-import platform
 
 from setuptools import find_packages, setup
-
 # pythran imports must go AFTER setuptools imports
 # See: https://github.com/pypa/setuptools/issues/309 and https://bit.ly/300HKtK
-from transonic.dist import make_backend_files, init_transonic_extensions
+from transonic.dist import init_transonic_extensions, make_backend_files
 
-<<<<<<< HEAD
-__version__ = '2.0.0a1'
-=======
 if sys.version_info[:2] < (3, 6):
     raise RuntimeError("Python version >= 3.6 required.")
 
-__version__ = "2.0.0a0"
->>>>>>> 050029c8
+__version__ = '2.0.0a1'
 
 classifiers = [
     "License :: OSI Approved :: GNU Lesser General Public License v3 (LGPLv3)",
@@ -52,19 +47,17 @@
 else:
     backend = "pythran"
 
-
 paths = ["pylandstats/landscape.py"]
 make_backend_files([here / path for path in paths], backend=backend)
 
 if platform.system() == "Linux":
     compile_args = ("-O3", "-DUSE_XSIMD")
 else:
-    compile_args = ("-O3",)
+    compile_args = ("-O3", )
 
-
-extensions = init_transonic_extensions(
-    "pylandstats", compile_args=compile_args, backend=backend
-)
+extensions = init_transonic_extensions("pylandstats",
+                                       compile_args=compile_args,
+                                       backend=backend)
 
 setup(
     name="pylandstats",
